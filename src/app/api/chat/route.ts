import { StreamData, streamText } from "ai";
import { type NextRequest } from "next/server";
import { z } from "zod";

import { queryEmbeddings, getActiveBackend } from "@/lib/embeddings-hybrid";
import { env } from "@/env";
import { getChatModel } from "@/lib/ai-model";
import { logger } from "@/lib/logger";
import { chatRateLimit } from "@/lib/rate-limit";
import { getCookieName } from "@/lib/user-identifier";
import { loadNodeContent } from "@/lib/roadmap-loader";
import { db } from "@/server/db";

import { auth } from "@clerk/nextjs/server";

const ChatMessageSchema = z.object({
  role: z.enum(["user", "assistant", "system"]),
  content: z.string().min(1).max(10000),
});

const ChatRequestSchema = z.object({
  messages: z.array(ChatMessageSchema).min(1).max(50),
  roadmap_id: z.string().optional(),
  selected_node_id: z.string().optional(),
  user_profile: z
    .object({
      trade: z.string().optional(),
      currentLevel: z.string().optional(),
      specialization: z.string().optional(),
      residencyStatus: z.string().optional(),
    })
    .optional(),
  top_k: z.number().int().min(1).max(20).optional(),
});

type JsonPrimitive = string | number | boolean | null;
type JsonValue = JsonPrimitive | JsonValue[] | { [key: string]: JsonValue };

const SESSION_IDLE_TIMEOUT_MS = 1000 * 60 * 30; // 30 minutes
const MAX_MESSAGES_PER_SESSION = 30;

export const runtime = "nodejs";
export const dynamic = "force-dynamic";

/**
 * Get request identifier for rate limiting and error logging.
 * Prefers authenticated userId, falls back to IP address for unauthenticated requests.
 */
function getRequestIdentifier(
  req: NextRequest,
  userId?: string | null,
): string {
  if (userId) {
    return userId;
  }

  // Fallback to IP address for rate limiting unauthenticated requests
  const forwardedFor = req.headers.get("x-forwarded-for");
  if (forwardedFor) {
    return forwardedFor.split(",")[0]?.trim() ?? "anonymous";
  }

  const realIp = req.headers.get("x-real-ip");
  if (realIp) {
    return realIp;
  }

  // Last resort - use cookie-based identifier for error logging only
  const cookieName = getCookieName();
  const userIdCookie = req.cookies.get(cookieName)?.value;
  if (userIdCookie) {
    return userIdCookie;
  }

  return "anonymous";
}

function formatStreamErrorMessage(
  error: unknown,
  userId: string | null,
): string {
  if (error instanceof Error) {
    logger.error("Chat stream error", error, { userId });
    return error.message;
  }

  if (typeof error === "string") {
    logger.error("Chat stream error", undefined, {
      userId,
      rawError: error,
    });
    return error;
  }

  logger.error("Chat stream error", undefined, { userId, rawError: error });
  return "An unexpected error occurred";
}

async function getOrCreateChatSession(
  userId: string,
  roadmapId?: string | null,
) {
  const existingSession = await db.chatSession.findFirst({
    where: { userId, endedAt: null },
    orderBy: { startedAt: "desc" },
    include: {
      messages: {
        select: { createdAt: true },
        orderBy: { createdAt: "desc" },
        take: 1,
      },
    },
  });

  if (existingSession) {
    const lastInteraction =
      existingSession.messages[0]?.createdAt ?? existingSession.startedAt;
    const isFresh =
      lastInteraction &&
      Date.now() - lastInteraction.getTime() <= SESSION_IDLE_TIMEOUT_MS;

    if (isFresh) {
      if (!existingSession.roadmapId && roadmapId) {
        await db.chatSession.update({
          where: { id: existingSession.id },
          data: { roadmapId },
        });
        return { ...existingSession, roadmapId };
      }
      return existingSession;
    }

    await db.chatSession.update({
      where: { id: existingSession.id },
      data: { endedAt: new Date() },
    });
  }

  return db.chatSession.create({
    data: {
      userId,
      roadmapId: roadmapId ?? null,
    },
  });
}

export async function POST(req: NextRequest) {
  let dataStream: StreamData | null = null;
  let currentUserId: string | null = null;

  try {
<<<<<<< HEAD
    const { userId } = await auth();
=======
    const { userId, isAuthenticated } = await auth();
    currentUserId = userId;
    if (!isAuthenticated) throw new Error("user not logged in");
>>>>>>> 3ab3a6ba

    // Apply rate limiting BEFORE authentication check to prevent abuse
    const identifier = getRequestIdentifier(req, userId);
    const { success, limit, reset, remaining } =
      await chatRateLimit.limit(identifier);

    if (!success) {
      return Response.json(
        {
          error: "Rate limit exceeded",
          limit,
          reset: new Date(reset).toISOString(),
          remaining,
        },
        {
          status: 429,
          headers: {
            "X-RateLimit-Limit": limit.toString(),
            "X-RateLimit-Remaining": remaining.toString(),
            "X-RateLimit-Reset": reset.toString(),
          },
        },
      );
    }

    // Require authentication for chat
    if (!userId) {
      return Response.json(
        { error: "Authentication required to use chat" },
        { status: 401 },
      );
    }

    logger.debug(`User ID: ${userId}`);

    const body: unknown = await req.json();

    const validationResult = ChatRequestSchema.safeParse(body);
    if (!validationResult.success) {
      return Response.json(
        {
          error: "Invalid request",
          details: validationResult.error.flatten(),
        },
        { status: 400 },
      );
    }

    const validatedBody = validationResult.data;

    const lastUserMessage = validatedBody.messages
      .filter((msg) => msg.role === "user")
      .slice(-1)[0];

    if (!lastUserMessage) {
      return Response.json({ error: "No user message found" }, { status: 400 });
    }

    const defaultRoadmapId = validatedBody.roadmap_id ?? "global";
    const session = await getOrCreateChatSession(userId, defaultRoadmapId);
    const sessionId = session.id;

    await db.chatMessage.create({
      data: {
        sessionId,
        role: "user",
        content: lastUserMessage.content,
        metadata: {
          roadmapId: validatedBody.roadmap_id,
          selectedNodeId: validatedBody.selected_node_id,
          userProfile: validatedBody.user_profile ?? null,
        },
      },
    });

    const activeBackend = getActiveBackend();
    logger.info("Using embeddings backend", {
      backend: activeBackend,
      roadmapId: validatedBody.roadmap_id,
    });

    dataStream = new StreamData();
    dataStream.append({
      type: "status",
      message: "Preparing roadmap context...",
    });

    const embeddingsResponse = await queryEmbeddings({
      query: lastUserMessage.content,
      roadmap_id: validatedBody.roadmap_id,
      top_k: validatedBody.top_k ?? 5,
    });

    logger.info("Retrieved embeddings successfully", {
      backend: activeBackend,
      sourcesCount: embeddingsResponse.sources.length,
    });

    const normalizedSources = embeddingsResponse.sources.map((source) => ({
      node_id: source.node_id,
      title: source.title,
      score: source.score,
      text_snippet: source.text_snippet,
    }));

    const metadataPayload: JsonValue = {
      type: "metadata",
      roadmapId: embeddingsResponse.roadmap_id,
      sources: normalizedSources,
    };
    dataStream.append(metadataPayload);
    dataStream.append({
      type: "status",
      message: "Generating response...",
    });
    await dataStream.close();

    let userContext = "";
    if (validatedBody.user_profile) {
      const { trade, currentLevel, specialization, residencyStatus } =
        validatedBody.user_profile;
      const contextParts = [];

      if (trade) contextParts.push(`Trade: ${trade}`);
      if (currentLevel) contextParts.push(`Current Level: ${currentLevel}`);
      if (specialization) contextParts.push(`Specialization: ${specialization}`);
      if (residencyStatus)
        contextParts.push(`Residency Status: ${residencyStatus}`);

      if (contextParts.length > 0) {
        userContext = `User Profile:\n${contextParts.join("\n")}\n\n`;
      }
    }

    let nodeContext = "";
    if (validatedBody.selected_node_id && validatedBody.roadmap_id) {
      try {
        const nodeContent = await loadNodeContent(
          validatedBody.roadmap_id,
          validatedBody.selected_node_id,
        );
        if (nodeContent) {
          nodeContext = `Current Step Information:\nTitle: ${nodeContent.frontmatter.title}\n${
            nodeContent.content
              .split("\n")
              .find((line) => line.startsWith("#") === false && line.trim())
              ?.trim() ?? ""
          }\n\n`;
        }
      } catch (error) {
        logger.warn("Failed to load node content for context", {
          error: error as Error,
          nodeId: validatedBody.selected_node_id,
          roadmapId: validatedBody.roadmap_id,
        });
      }
    }

    const systemPrompt = `You are a helpful career guidance assistant for skilled trades in British Columbia, Canada.

${userContext}${nodeContext}You have access to the following relevant information from the career roadmap database:

${embeddingsResponse.context}

CRITICAL INSTRUCTIONS:
1. ONLY use information from the provided context above. Do not use any external knowledge or make assumptions.
2. If the context does not contain sufficient information to answer the user's question, explicitly state: "I don't have enough information in the provided sources to answer this question."
3. Cite your sources using the format [Source: Title] when referencing specific information.
4. When multiple sources are relevant, cite each one appropriately.
5. Do not provide general guidance or advice that is not directly supported by the provided context.
6. Be precise and accurate - if you're not certain about information from the context, acknowledge the limitation.

Example citation format:
- "According to the Foundation Program [Source: Electrician Foundation], students receive 375 work-based training hours."
- "The requirements include [Source: Level 1] completion of technical training."

Provide personalized guidance based strictly on the user's current situation and the step they're asking about, using only the information provided in the context.`;

    const result = streamText({
      model: getChatModel(),
      system: systemPrompt,
      messages: validatedBody.messages.map((msg) => ({
        role: msg.role,
        content: msg.content,
      })),
      maxTokens: 1024,
      onFinish: async ({ text, sources, usage, finishReason }) => {
        try {
          await db.chatMessage.create({
            data: {
              sessionId,
              role: "assistant",
              content: text ?? "",
              metadata: {
                roadmapId: embeddingsResponse.roadmap_id,
                retrievedSources: normalizedSources,
                modelSources: sources ?? null,
                usage,
                finishReason,
              },
            },
          });

          if (!session.endedAt && validatedBody.messages.length >= MAX_MESSAGES_PER_SESSION) {
            await db.chatSession.update({
              where: { id: sessionId },
              data: { endedAt: new Date() },
            });
          }
        } catch (persistenceError) {
          logger.error("Failed to persist assistant response", persistenceError, {
            sessionId,
          });
        }

        logger.info("Chat completion finished", {
          provider: env.AI_PROVIDER,
          model: env.AI_MODEL,
          userId,
        });
      },
    });

    const response = result.toDataStreamResponse({
      data: dataStream ?? undefined,
      headers: {
        "X-RateLimit-Limit": limit.toString(),
        "X-RateLimit-Remaining": remaining.toString(),
        "X-RateLimit-Reset": reset.toString(),
      },
      getErrorMessage: (streamError) =>
        formatStreamErrorMessage(streamError, currentUserId),
    });

    response.headers.set("X-User-Id", userId);
    return response;
  } catch (error) {
<<<<<<< HEAD
    const { userId } = await auth();
=======
    if (dataStream) {
      try {
        await dataStream.close();
      } catch {
        // ignore - stream might already be closed
      }
    }

>>>>>>> 3ab3a6ba
    logger.error("Chat API error", error, {
      identifier: getRequestIdentifier(req, userId),
    });

    if (error instanceof Error) {
      if (error.name === "AbortError") {
        return Response.json(
          { error: "Request timeout - embeddings API took too long" },
          { status: 504 },
        );
      }

      // Handle Redis/connection errors
      if (
        error.message.includes("ECONNREFUSED") ||
        error.message.includes("Redis") ||
        error.message.includes("Connection refused")
      ) {
        return Response.json(
          { error: "Service temporarily unavailable. Please try again later." },
          { status: 503 },
        );
      }

      // Handle rate limit errors
      if (error.message.includes("rate limit")) {
        return Response.json(
          { error: "Too many requests. Please try again later." },
          { status: 429 },
        );
      }

      return Response.json({ error: error.message }, { status: 500 });
    }

    return Response.json(
      { error: "An unexpected error occurred" },
      { status: 500 },
    );
  }
}<|MERGE_RESOLUTION|>--- conflicted
+++ resolved
@@ -42,32 +42,10 @@
 export const runtime = "nodejs";
 export const dynamic = "force-dynamic";
 
-/**
- * Get request identifier for rate limiting and error logging.
- * Prefers authenticated userId, falls back to IP address for unauthenticated requests.
- */
-function getRequestIdentifier(
-  req: NextRequest,
-  userId?: string | null,
-): string {
-  if (userId) {
-    return userId;
-  }
-
-  // Fallback to IP address for rate limiting unauthenticated requests
-  const forwardedFor = req.headers.get("x-forwarded-for");
-  if (forwardedFor) {
-    return forwardedFor.split(",")[0]?.trim() ?? "anonymous";
-  }
-
-  const realIp = req.headers.get("x-real-ip");
-  if (realIp) {
-    return realIp;
-  }
-
-  // Last resort - use cookie-based identifier for error logging only
+function getRequestIdentifier(req: NextRequest): string {
   const cookieName = getCookieName();
   const userIdCookie = req.cookies.get(cookieName)?.value;
+
   if (userIdCookie) {
     return userIdCookie;
   }
@@ -149,18 +127,14 @@
   let currentUserId: string | null = null;
 
   try {
-<<<<<<< HEAD
-    const { userId } = await auth();
-=======
     const { userId, isAuthenticated } = await auth();
     currentUserId = userId;
     if (!isAuthenticated) throw new Error("user not logged in");
->>>>>>> 3ab3a6ba
-
-    // Apply rate limiting BEFORE authentication check to prevent abuse
-    const identifier = getRequestIdentifier(req, userId);
+
     const { success, limit, reset, remaining } =
-      await chatRateLimit.limit(identifier);
+      await chatRateLimit.limit(userId);
+
+    logger.debug(`User ID: ${userId}`);
 
     if (!success) {
       return Response.json(
@@ -180,16 +154,6 @@
         },
       );
     }
-
-    // Require authentication for chat
-    if (!userId) {
-      return Response.json(
-        { error: "Authentication required to use chat" },
-        { status: 401 },
-      );
-    }
-
-    logger.debug(`User ID: ${userId}`);
 
     const body: unknown = await req.json();
 
@@ -320,19 +284,9 @@
 
 ${embeddingsResponse.context}
 
-CRITICAL INSTRUCTIONS:
-1. ONLY use information from the provided context above. Do not use any external knowledge or make assumptions.
-2. If the context does not contain sufficient information to answer the user's question, explicitly state: "I don't have enough information in the provided sources to answer this question."
-3. Cite your sources using the format [Source: Title] when referencing specific information.
-4. When multiple sources are relevant, cite each one appropriately.
-5. Do not provide general guidance or advice that is not directly supported by the provided context.
-6. Be precise and accurate - if you're not certain about information from the context, acknowledge the limitation.
-
-Example citation format:
-- "According to the Foundation Program [Source: Electrician Foundation], students receive 375 work-based training hours."
-- "The requirements include [Source: Level 1] completion of technical training."
-
-Provide personalized guidance based strictly on the user's current situation and the step they're asking about, using only the information provided in the context.`;
+Use this information to provide personalized guidance based on the user's current situation and the step they're asking about. If the information doesn't contain a direct answer, say so honestly and provide general guidance based on what you know about skilled trades in BC.
+
+Always cite which specific sections or documents your answer comes from when possible.`;
 
     const result = streamText({
       model: getChatModel(),
@@ -393,9 +347,6 @@
     response.headers.set("X-User-Id", userId);
     return response;
   } catch (error) {
-<<<<<<< HEAD
-    const { userId } = await auth();
-=======
     if (dataStream) {
       try {
         await dataStream.close();
@@ -404,9 +355,8 @@
       }
     }
 
->>>>>>> 3ab3a6ba
     logger.error("Chat API error", error, {
-      identifier: getRequestIdentifier(req, userId),
+      identifier: getRequestIdentifier(req),
     });
 
     if (error instanceof Error) {
@@ -416,27 +366,6 @@
           { status: 504 },
         );
       }
-
-      // Handle Redis/connection errors
-      if (
-        error.message.includes("ECONNREFUSED") ||
-        error.message.includes("Redis") ||
-        error.message.includes("Connection refused")
-      ) {
-        return Response.json(
-          { error: "Service temporarily unavailable. Please try again later." },
-          { status: 503 },
-        );
-      }
-
-      // Handle rate limit errors
-      if (error.message.includes("rate limit")) {
-        return Response.json(
-          { error: "Too many requests. Please try again later." },
-          { status: 429 },
-        );
-      }
-
       return Response.json({ error: error.message }, { status: 500 });
     }
 
