import { memo, useMemo } from "react";
import { Handle, Position, type Node, type NodeProps } from "@xyflow/react";
import { BaseNode } from "@/components/base-node";
import { NodeAppendix } from "@/components/node-appendix";
import { motion } from "motion/react";

export type ChecklistNodeData = {
  label: string;
  labelPosition?: "top" | "bottom" | "left" | "right";
<<<<<<< HEAD
  /** Optional hex/rgb color to tint the node */
  color?: string;
=======
  status?: "base" | "in-progress" | "completed";
>>>>>>> caa6922d
};

export type ChecklistNodeType = Node<ChecklistNodeData, "checklist">;

/**
 * Smaller circular checklist node that branches off main milestone nodes
 * Purple circle (40x40px) with external label
 * Features Obsidian-inspired physics-based floating animation
 */
function ChecklistNodeComponent({ id, data }: NodeProps<ChecklistNodeType>) {
<<<<<<< HEAD
  const { label, labelPosition = "bottom", color } = data;
=======
  const { label, status = "base" } = data;
>>>>>>> caa6922d
  const hiddenHandleClass =
    "pointer-events-none opacity-0 h-3 w-3 bg-transparent border-transparent";

  // Determine colors based on status
  const colors = {
    base: {
      main: "#9F7AEA",
      glow: "#9F7AEA",
    },
    "in-progress": {
      main: "#BB1913",
      glow: "#BB1913",
    },
    completed: {
      main: "#61FF05",
      glow: "#61FF05",
    },
  };

  const currentColor = colors[status];

  // Generate unique animation parameters per node for organic, non-synchronized movement
  const animationParams = useMemo(() => {
    // Use node ID as seed for deterministic randomness
    const seed = id
      .split("")
      .reduce((acc, char) => acc + char.charCodeAt(0), 0);
    const random = (min: number, max: number, offset = 0) => {
      const x = Math.sin(seed + offset) * 10000;
      return min + (max - min) * (x - Math.floor(x));
    };

    return {
      // Drift range for x/y (Obsidian uses subtle 3-6px range)
      driftX: random(3, 6),
      driftY: random(3, 6),
      // Different durations create elliptical/figure-8 paths
      durationX: random(4, 7),
      durationY: random(5, 8),
      durationRotate: random(8, 12),
      // Rotation range (very subtle, 1-2 degrees)
      rotateRange: random(0.8, 1.5),
      // Phase offset so nodes don't all start at the same position
      phaseOffset: random(0, 2),
      // Glow pulse parameters
      glowDuration: random(3, 5),
      glowScale: random(1.02, 1.08),
    };
  }, [id]);

  return (
    <motion.div
      initial={{ opacity: 0, scale: 0.8 }}
      animate={{
        opacity: 1,
        scale: 1,
      }}
      transition={{
        type: "spring",
        stiffness: 200,
        damping: 20,
      }}
      whileHover={{
        scale: 1.1,
      }}
    >
      {/* Main floating container with physics-based drift */}
      <motion.div
        animate={{
          // Create smooth sinusoidal drift patterns
          x: [
            -animationParams.driftX,
            animationParams.driftX,
            -animationParams.driftX,
          ],
          y: [
            -animationParams.driftY,
            animationParams.driftY,
            -animationParams.driftY,
          ],
          // Very subtle rotation that follows drift
          rotate: [
            -animationParams.rotateRange,
            animationParams.rotateRange,
            -animationParams.rotateRange,
          ],
        }}
        transition={{
          x: {
            duration: animationParams.durationX,
            repeat: Infinity,
            ease: "easeInOut",
            delay: animationParams.phaseOffset,
          },
          y: {
            duration: animationParams.durationY,
            repeat: Infinity,
            ease: "easeInOut",
            delay: animationParams.phaseOffset * 0.7, // Slightly offset from x
          },
          rotate: {
            duration: animationParams.durationRotate,
            repeat: Infinity,
            ease: "easeInOut",
            delay: animationParams.phaseOffset * 0.5,
          },
        }}
        style={{
          willChange: "transform", // Performance optimization
        }}
      >
        <BaseNode
          id={id}
          aria-label={label}
          className="group nodrag relative flex h-16 w-16 cursor-pointer items-center justify-center rounded-full border-none bg-transparent shadow-none outline-none hover:ring-0 focus-visible:ring-0"
        >
          <NodeAppendix
            position="bottom"
            className="pointer-events-none border-none bg-transparent text-sm leading-tight font-medium text-[#D9DEE7]"
          >
            <p className="hidden group-hover:inline">{label}</p>
          </NodeAppendix>

          {/* Outer glow with independent pulsing animation */}
          <motion.span
            aria-hidden
            className="pointer-events-none absolute h-[90px] w-[90px] rounded-full"
            style={{ backgroundColor: `${currentColor.glow}2E` }}
            animate={{
              scale: [1, animationParams.glowScale, 1],
              opacity: [0.18, 0.25, 0.18],
            }}
            transition={{
              duration: animationParams.glowDuration,
              repeat: Infinity,
              ease: "easeInOut",
              delay: animationParams.phaseOffset * 1.3,
            }}
          />

          {/* Main circle with dynamic color based on status */}
          <span
            aria-hidden
            className="pointer-events-none absolute h-16 w-16 rounded-full"
<<<<<<< HEAD
            style={{ backgroundColor: color ?? "#9F7AEA" }}
=======
            style={{ backgroundColor: currentColor.main }}
>>>>>>> caa6922d
          />

          {/* White border ring */}
          <span
            aria-hidden
            className="pointer-events-none absolute h-16 w-16 rounded-full border-2 border-white"
          />

          {/* Center dot with subtle pulse */}
          <motion.span
            aria-hidden
            className="pointer-events-none absolute h-2 w-2 rounded-full bg-white"
            animate={{
              scale: [1, 1.2, 1],
              opacity: [1, 0.8, 1],
            }}
            transition={{
              duration: animationParams.glowDuration * 0.7,
              repeat: Infinity,
              ease: "easeInOut",
              delay: animationParams.phaseOffset * 1.8,
            }}
          />

          <Handle
            id="left-source"
            className={hiddenHandleClass}
            position={Position.Left}
            type="source"
          />
          <Handle
            id="left-target"
            className={hiddenHandleClass}
            position={Position.Left}
            type="target"
          />
          <Handle
            id="right-source"
            className={hiddenHandleClass}
            position={Position.Right}
            type="source"
          />
          <Handle
            id="right-target"
            className={hiddenHandleClass}
            position={Position.Right}
            type="target"
          />
          <Handle
            id="top-source"
            className={hiddenHandleClass}
            position={Position.Top}
            type="source"
          />
          <Handle
            id="top-target"
            className={hiddenHandleClass}
            position={Position.Top}
            type="target"
          />
          <Handle
            id="bottom-source"
            className={hiddenHandleClass}
            position={Position.Bottom}
            type="source"
          />
          <Handle
            id="bottom-target"
            className={hiddenHandleClass}
            position={Position.Bottom}
            type="target"
          />
        </BaseNode>
      </motion.div>
    </motion.div>
  );
}

export const ChecklistNode = memo(ChecklistNodeComponent);
ChecklistNode.displayName = "ChecklistNode";<|MERGE_RESOLUTION|>--- conflicted
+++ resolved
@@ -7,12 +7,7 @@
 export type ChecklistNodeData = {
   label: string;
   labelPosition?: "top" | "bottom" | "left" | "right";
-<<<<<<< HEAD
-  /** Optional hex/rgb color to tint the node */
-  color?: string;
-=======
   status?: "base" | "in-progress" | "completed";
->>>>>>> caa6922d
 };
 
 export type ChecklistNodeType = Node<ChecklistNodeData, "checklist">;
@@ -23,11 +18,7 @@
  * Features Obsidian-inspired physics-based floating animation
  */
 function ChecklistNodeComponent({ id, data }: NodeProps<ChecklistNodeType>) {
-<<<<<<< HEAD
-  const { label, labelPosition = "bottom", color } = data;
-=======
   const { label, status = "base" } = data;
->>>>>>> caa6922d
   const hiddenHandleClass =
     "pointer-events-none opacity-0 h-3 w-3 bg-transparent border-transparent";
 
@@ -172,11 +163,7 @@
           <span
             aria-hidden
             className="pointer-events-none absolute h-16 w-16 rounded-full"
-<<<<<<< HEAD
-            style={{ backgroundColor: color ?? "#9F7AEA" }}
-=======
             style={{ backgroundColor: currentColor.main }}
->>>>>>> caa6922d
           />
 
           {/* White border ring */}
